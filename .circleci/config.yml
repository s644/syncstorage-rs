--- conflicted
+++ resolved
@@ -43,21 +43,6 @@
           command: cargo build
   setup-gcp-grpc:
     steps:
-<<<<<<< HEAD
-      - add_ssh_keys:
-          fingerprints:
-            - "f1:d3:a1:e0:b1:cc:60:80:e5:bd:fa:f9:9c:3f:93:6f"
-      - run:
-          name: Checkout gcp-grpc
-          command: git clone git@github.com:mozilla-services/mozilla-rust-sdk.git
-      - run:
-          name: Adjust gcp-grpc dep path
-          # Switch it into the working dir so it's sent to Docker
-          command: |
-            sed -i "s/..\/mozilla-rust-sdk/mozilla-rust-sdk/" Cargo.toml
-            sed -i "s/..\/mozilla-rust-sdk/mozilla-rust-sdk/" tools/spanner/purge_ttl/Cargo.toml
-=======
->>>>>>> ac3fa5af
       - run:
           name: Install grpcio dependencies
           command: sudo apt-get update && sudo apt-get install -y cmake golang-go
