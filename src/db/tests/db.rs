#![allow(clippy::cognitive_complexity)]
use std::collections::HashMap;

use lazy_static::lazy_static;
use rand::{distributions::Alphanumeric, thread_rng, Rng};

<<<<<<< HEAD
use super::support::{db, dbso, dbsos, gbso, gbsos, hid, pbso, postbso, Result};
=======
use super::support::{db_pool, dbso, dbsos, gbso, gbsos, hid, pbso, postbso, test_db, Result};
>>>>>>> a4fea8a7
use crate::db::{mysql::models::DEFAULT_BSO_TTL, params, util::SyncTimestamp, Sorting};

// distant future (year 2099) timestamp for tests
const MAX_TIMESTAMP: u64 = 4_070_937_600_000;

lazy_static! {
    static ref UID: u32 = thread_rng().gen_range(0, 10000);
}

#[tokio::test]
async fn bso_successfully_updates_single_values() -> Result<()> {
    let pool = db_pool().await?;
    let db = test_db(pool.as_ref()).await?;

    let uid = *UID;
    let coll = "clients";
    let bid = "testBSO";
    let sortindex = 1;
    let ttl = 3600 * 1000;
    let bso1 = pbso(
        uid,
        coll,
        bid,
        Some("initial value"),
        Some(sortindex),
        Some(ttl),
    );
    db.put_bso(bso1).await?;

    let payload = "Updated payload";
    let bso2 = pbso(uid, coll, bid, Some(payload), None, None);
    db.put_bso(bso2).await?;

    let bso = db.get_bso(gbso(uid, coll, bid)).await?.unwrap();
    assert_eq!(bso.modified, db.timestamp());
    assert_eq!(bso.payload, payload);
    assert_eq!(bso.sortindex, Some(sortindex));
    assert_eq!(bso.expiry, db.timestamp().as_i64() + i64::from(ttl * 1000));

    let sortindex = 2;
    let bso2 = pbso(uid, coll, bid, None, Some(sortindex), None);
    db.put_bso(bso2).await?;
    let bso = db.get_bso(gbso(uid, coll, bid)).await?.unwrap();
    assert_eq!(bso.modified, db.timestamp());
    assert_eq!(bso.payload, payload);
    assert_eq!(bso.sortindex, Some(sortindex));
    assert_eq!(bso.expiry, db.timestamp().as_i64() + i64::from(ttl * 1000));
    Ok(())
}

#[tokio::test]
async fn bso_modified_not_changed_on_ttl_touch() -> Result<()> {
    let pool = db_pool().await?;
    let db = test_db(pool.as_ref()).await?;

    let uid = *UID;
    let coll = "clients";
    let bid = "testBSO";
    let timestamp = db.timestamp().as_i64();

    let bso1 = pbso(uid, coll, bid, Some("hello"), Some(1), Some(10));
    with_delta!(db, -100, { db.put_bso(bso1).await })?;

    let bso2 = pbso(uid, coll, bid, None, None, Some(15));
    db.put_bso(bso2).await?;
    let bso = db.get_bso(gbso(uid, coll, bid)).await?.unwrap();
    // ttl has changed
    assert_eq!(bso.expiry, timestamp + (15 * 1000));
    // modified has not changed
    assert_eq!(bso.modified.as_i64(), timestamp - 100);
    Ok(())
}

#[tokio::test]
async fn put_bso_updates() -> Result<()> {
    let pool = db_pool().await?;
    let db = test_db(pool.as_ref()).await?;

    let uid = *UID;
    let coll = "clients";
    let bid = "1";
    let bso1 = pbso(uid, coll, bid, Some("initial"), None, None);
    db.put_bso(bso1).await?;

    let payload = "Updated";
    let sortindex = 200;
    let bso2 = pbso(uid, coll, bid, Some(payload), Some(sortindex), None);
    db.put_bso(bso2).await?;

    let bso = db.get_bso(gbso(uid, coll, bid)).await?.unwrap();
    assert_eq!(Some(bso.payload), Some(payload.to_owned()));
    assert_eq!(bso.sortindex, Some(sortindex));
    assert_eq!(bso.modified, db.timestamp());
    Ok(())
}

#[tokio::test]
async fn get_bsos_limit_offset() -> Result<()> {
    let pool = db_pool().await?;
    let db = test_db(pool.as_ref()).await?;

    let uid = *UID;
    let coll = "clients";
    let size = 12;
    for i in 0..size {
        let bso = pbso(
            uid,
            coll,
            &i.to_string(),
            Some(&format!("payload-{}", i)),
            Some(i),
            Some(DEFAULT_BSO_TTL),
        );
        with_delta!(&db, i64::from(i) * 10, { db.put_bso(bso).await })?;
    }

    let bsos = db
        .get_bsos(gbsos(
            uid,
            coll,
            &[],
            MAX_TIMESTAMP,
            0,
            Sorting::Index,
            0,
            &"0".to_owned(),
        ))
        .await?;
    assert!(bsos.items.is_empty());
    assert_eq!(bsos.offset, Some("0".to_string()));

    let bsos = db
        .get_bsos(gbsos(
            uid,
            coll,
            &[],
            MAX_TIMESTAMP,
            0,
            Sorting::Index,
            -1,
            &"0".to_owned(),
        ))
        .await?;
    assert_eq!(bsos.items.len(), size as usize);
    assert_eq!(bsos.offset, None);

    let newer = 0;
    let limit = 5;
    let offset = "0".to_owned();
    // XXX: validation?
    /*
    let bsos = db.get_bsos_sync(gbsos(uid, coll, &[], MAX_TIMESTAMP, 0, Sorting::Index, -1, 0))?;
    .. etc
    */

    let bsos = db
        .get_bsos(gbsos(
            uid,
            coll,
            &[],
            MAX_TIMESTAMP,
            newer,
            Sorting::Newest,
            limit,
            &offset,
        ))
        .await?;
    assert_eq!(bsos.items.len(), 5 as usize);
    if let Some(ref offset) = bsos.offset {
        if offset.chars().position(|c| c == ':').is_none() {
            assert_eq!(offset, &"5".to_string());
        }
    }

    assert_eq!(bsos.items[0].id, "11");
    assert_eq!(bsos.items[4].id, "7");

    let bsos2 = db
        .get_bsos(gbsos(
            uid,
            coll,
            &[],
            MAX_TIMESTAMP,
            newer,
            Sorting::Newest,
            limit,
            &bsos.offset.unwrap(),
        ))
        .await?;
    assert_eq!(bsos2.items.len(), 5 as usize);
    if let Some(ref offset) = bsos2.offset {
        if offset.chars().position(|c| c == ':').is_none() {
            assert_eq!(offset, &"10".to_owned());
        }
    }
    assert_eq!(bsos2.items[0].id, "6");
    assert_eq!(bsos2.items[4].id, "2");

    let bsos3 = db
        .get_bsos(gbsos(
            uid,
            coll,
            &[],
            MAX_TIMESTAMP,
            newer,
            Sorting::Newest,
            limit,
            &bsos2.offset.unwrap(),
        ))
        .await?;
    assert_eq!(bsos3.items.len(), 2 as usize);
    assert_eq!(bsos3.offset, None);
    assert_eq!(bsos3.items[0].id, "1");
    assert_eq!(bsos3.items[1].id, "0");
    Ok(())
}

#[tokio::test]
async fn get_bsos_newer() -> Result<()> {
    let pool = db_pool().await?;
    let db = test_db(pool.as_ref()).await?;

    let uid = *UID;
    let coll = "clients";
    let timestamp = db.timestamp().as_i64();

    for i in (0..=2).rev() {
        let pbso = pbso(
            uid,
            coll,
            &format!("b{}", i),
            Some("a"),
            Some(1),
            Some(DEFAULT_BSO_TTL),
        );
        with_delta!(&db, -i * 10, { db.put_bso(pbso).await })?;
    }

    let bsos = db
        .get_bsos(gbsos(
            uid,
            coll,
            &[],
            MAX_TIMESTAMP,
            timestamp as u64 - 30,
            Sorting::Newest,
            10,
            &"0".to_owned(),
        ))
        .await?;
    assert_eq!(bsos.items.len(), 3);
    assert_eq!(bsos.items[0].id, "b0");
    assert_eq!(bsos.items[1].id, "b1");
    assert_eq!(bsos.items[2].id, "b2");

    let bsos = db
        .get_bsos(gbsos(
            uid,
            coll,
            &[],
            MAX_TIMESTAMP,
            timestamp as u64 - 20,
            Sorting::Newest,
            10,
            &"0".to_owned(),
        ))
        .await?;
    assert_eq!(bsos.items.len(), 2);
    assert_eq!(bsos.items[0].id, "b0");
    assert_eq!(bsos.items[1].id, "b1");

    let bsos = db
        .get_bsos(gbsos(
            uid,
            coll,
            &[],
            MAX_TIMESTAMP,
            timestamp as u64 - 10,
            Sorting::Newest,
            10,
            &"0".to_owned(),
        ))
        .await?;
    assert_eq!(bsos.items.len(), 1);
    assert_eq!(bsos.items[0].id, "b0");

    let bsos = db
        .get_bsos(gbsos(
            uid,
            coll,
            &[],
            MAX_TIMESTAMP,
            timestamp as u64,
            Sorting::Newest,
            10,
            &"0".to_owned(),
        ))
        .await?;
    assert_eq!(bsos.items.len(), 0);
    Ok(())
}

#[tokio::test]
async fn get_bsos_sort() -> Result<()> {
    let pool = db_pool().await?;
    let db = test_db(pool.as_ref()).await?;

    let uid = *UID;
    let coll = "clients";

    for (revi, sortindex) in [1, 0, 2].iter().enumerate().rev() {
        let pbso = pbso(
            uid,
            coll,
            &format!("b{}", revi),
            Some("a"),
            Some(*sortindex),
            Some(DEFAULT_BSO_TTL),
        );
        with_delta!(&db, -(revi as i64) * 10, { db.put_bso(pbso).await })?;
    }

    let bsos = db
        .get_bsos(gbsos(
            uid,
            coll,
            &[],
            MAX_TIMESTAMP,
            0,
            Sorting::Newest,
            10,
            &"0".to_owned(),
        ))
        .await?;
    assert_eq!(bsos.items.len(), 3);
    assert_eq!(bsos.items[0].id, "b0");
    assert_eq!(bsos.items[1].id, "b1");
    assert_eq!(bsos.items[2].id, "b2");

    let bsos = db
        .get_bsos(gbsos(
            uid,
            coll,
            &[],
            MAX_TIMESTAMP,
            0,
            Sorting::Oldest,
            10,
            &"0".to_owned(),
        ))
        .await?;
    assert_eq!(bsos.items.len(), 3);
    assert_eq!(bsos.items[0].id, "b2");
    assert_eq!(bsos.items[1].id, "b1");
    assert_eq!(bsos.items[2].id, "b0");

    let bsos = db
        .get_bsos(gbsos(
            uid,
            coll,
            &[],
            MAX_TIMESTAMP,
            0,
            Sorting::Index,
            10,
            &"0".to_owned(),
        ))
        .await?;
    assert_eq!(bsos.items.len(), 3);
    assert_eq!(bsos.items[0].id, "b2");
    assert_eq!(bsos.items[1].id, "b0");
    assert_eq!(bsos.items[2].id, "b1");
    Ok(())
}

#[tokio::test]
async fn delete_bsos_in_correct_collection() -> Result<()> {
    let pool = db_pool().await?;
    let db = test_db(pool.as_ref()).await?;

    let uid = *UID;
    let payload = "data";
    db.put_bso(pbso(uid, "clients", "b1", Some(payload), None, None))
        .await?;
    db.put_bso(pbso(uid, "crypto", "b1", Some(payload), None, None))
        .await?;
    db.delete_bsos(dbsos(uid, "clients", &["b1"])).await?;
    let bso = db.get_bso(gbso(uid, "crypto", "b1")).await?;
    assert!(bso.is_some());
    Ok(())
}

#[tokio::test]
async fn get_storage_timestamp() -> Result<()> {
    let pool = db_pool().await?;
    let db = test_db(pool.as_ref()).await?;

    let uid = *UID;
    db.create_collection("col1".to_owned()).await?;
    let col2 = db.create_collection("col2".to_owned()).await?;
    db.create_collection("col3".to_owned()).await?;

    with_delta!(&db, 100_000, {
        db.touch_collection(params::TouchCollection {
            user_id: hid(uid),
            collection_id: col2,
        })
        .await?;
        let m = db.get_storage_timestamp(hid(uid)).await?;
        assert_eq!(m, db.timestamp());
        Ok(())
    })
}

#[tokio::test]
async fn get_collection_id() -> Result<()> {
    let pool = db_pool().await?;
    let db = test_db(pool.as_ref()).await?;
    db.get_collection_id("bookmarks".to_owned()).await?;
    Ok(())
}

#[tokio::test]
async fn create_collection() -> Result<()> {
    let pool = db_pool().await?;
    let db = test_db(pool.as_ref()).await?;

    let name = "NewCollection";
    let cid = db.create_collection(name.to_owned()).await?;
    assert_ne!(cid, 0);
    let cid2 = db.get_collection_id(name.to_owned()).await?;
    assert_eq!(cid2, cid);
    Ok(())
}

#[tokio::test]
async fn touch_collection() -> Result<()> {
    let pool = db_pool().await?;
    let db = test_db(pool.as_ref()).await?;

    let cid = db.create_collection("test".to_owned()).await?;
    db.touch_collection(params::TouchCollection {
        user_id: hid(1),
        collection_id: cid,
    })
    .await?;
    Ok(())
}

#[tokio::test]
async fn delete_collection() -> Result<()> {
    let pool = db_pool().await?;
    let db = test_db(pool.as_ref()).await?;

    let uid = *UID;
    let coll = "NewCollection";
    for bid in 1..=3 {
        db.put_bso(pbso(uid, coll, &bid.to_string(), Some("test"), None, None))
            .await?;
    }
    let ts = db
        .delete_collection(params::DeleteCollection {
            user_id: hid(uid),
            collection: coll.to_owned(),
        })
        .await?;
    let ts2 = db.get_storage_timestamp(hid(uid)).await?;
    assert_eq!(ts2, ts);

    // make sure BSOs are deleted
    for bid in 1..=3 {
        let result = db.get_bso(gbso(uid, coll, &bid.to_string())).await?;
        assert!(result.is_none());
    }

    let result = db
        .get_collection_timestamp(params::GetCollectionTimestamp {
            user_id: uid.into(),
            collection: coll.to_string(),
        })
        .await;
    assert!(result.unwrap_err().is_collection_not_found());
    Ok(())
}

#[tokio::test]
async fn delete_collection_tombstone() -> Result<()> {
    let pool = db_pool().await?;
    let db = test_db(pool.as_ref()).await?;

    let uid = *UID;
    let coll = "test";
    let bid1 = "b0";
    let coll2 = "test2";
    let ts1 = with_delta!(db, -100, {
        db.put_bso(pbso(uid, coll, bid1, Some("test"), None, None))
            .await?;
        for bid2 in 1..=3 {
            db.put_bso(pbso(
                uid,
                "test2",
                &bid2.to_string(),
                Some("test"),
                None,
                None,
            ))
            .await?;
        }
        db.timestamp()
    });

    let ts2 = db
        .delete_collection(params::DeleteCollection {
            user_id: hid(uid),
            collection: coll2.to_owned(),
        })
        .await?;
    assert!(ts2 > ts1);
    /*
    // TODO: fix mysql returning CollectionNotFound here

    // nothing deleted, storage's timestamp not touched
    let ts3 = db
        .delete_collection(params::DeleteCollection {
            user_id: hid(uid),
            collection: coll2.to_owned(),
        })
        .await?;
    assert_eq!(ts2, ts3);
    */

    let ts_storage = db.get_storage_timestamp(hid(uid)).await?;
    assert_eq!(ts2, ts_storage);

    // make sure coll2 BSOs were deleted
    for bid2 in 1..=3 {
        let result = db.get_bso(gbso(uid, coll2, &bid2.to_string())).await?;
        assert!(result.is_none());
    }
    // make sure coll BSOs were *not* deleted
    let result = db.get_bso(gbso(uid, coll, &bid1.to_string())).await?;
    assert!(result.is_some());
    Ok(())
}

#[tokio::test]
async fn get_collection_timestamps() -> Result<()> {
    let pool = db_pool().await?;
    let db = test_db(pool.as_ref()).await?;

    let uid = *UID;
    let coll = "test";
    let cid = db.create_collection(coll.to_owned()).await?;
    db.touch_collection(params::TouchCollection {
        user_id: hid(uid),
        collection_id: cid,
    })
    .await?;
    let cols = db.get_collection_timestamps(hid(uid)).await?;
    assert!(cols.contains_key(coll));
    assert_eq!(cols.get(coll), Some(&db.timestamp()));

    let ts = db
        .get_collection_timestamp(params::GetCollectionTimestamp {
            user_id: uid.into(),
            collection: coll.to_string(),
        })
        .await?;
    assert_eq!(Some(&ts), cols.get(coll));
    Ok(())
}

#[tokio::test]
async fn get_collection_timestamps_tombstone() -> Result<()> {
    let pool = db_pool().await?;
    let db = test_db(pool.as_ref()).await?;

    let uid = *UID;
    let coll = "test";
    let cid = db.create_collection(coll.to_owned()).await?;
    db.touch_collection(params::TouchCollection {
        user_id: hid(uid),
        collection_id: cid,
    })
    .await?;

    db.delete_collection(params::DeleteCollection {
        user_id: hid(uid),
        collection: coll.to_owned(),
    })
    .await?;
    let cols = db.get_collection_timestamps(hid(uid)).await?;
    assert!(cols.is_empty());
    Ok(())
}

#[tokio::test]
async fn get_collection_usage() -> Result<()> {
    let pool = db_pool().await?;
    let db = test_db(pool.as_ref()).await?;

    let uid = 5;
    let mut expected = HashMap::new();
    let mut rng = thread_rng();

    for &coll in ["bookmarks", "history", "prefs"].iter() {
        for i in 0..5 {
            let size = 50 + rng.gen_range(0, 100);
            let payload = rng
                .sample_iter(&Alphanumeric)
                .take(size)
                .collect::<String>();
            db.put_bso(pbso(
                uid,
                coll,
                &format!("b{}", i),
                Some(&payload),
                None,
                None,
            ))
            .await?;
            *expected.entry(coll.to_owned()).or_insert(0) += size as i64;
        }
    }

    let sizes = db.get_collection_usage(hid(uid)).await?;
    assert_eq!(sizes, expected);
    let total = db.get_storage_usage(hid(uid)).await?;
    assert_eq!(total, expected.values().sum::<i64>() as u64);
    Ok(())
}

#[tokio::test]
async fn get_collection_counts() -> Result<()> {
    let pool = db_pool().await?;
    let db = test_db(pool.as_ref()).await?;

    let uid = 4;
    let mut expected = HashMap::new();
    let mut rng = thread_rng();

    for &coll in ["bookmarks", "history", "prefs"].iter() {
        let count = 5 + rng.gen_range(0, 5);
        expected.insert(coll.to_owned(), count);
        for i in 0..count {
            db.put_bso(pbso(uid, coll, &format!("b{}", i), Some("x"), None, None))
                .await?;
        }
    }

    let counts = db.get_collection_counts(hid(uid)).await?;
    assert_eq!(counts, expected);
    Ok(())
}

#[tokio::test]
async fn put_bso() -> Result<()> {
    let pool = db_pool().await?;
    let db = test_db(pool.as_ref()).await?;

    let uid = *UID;
    let coll = "NewCollection";
    let bid = "b0";
    let bso1 = pbso(uid, coll, bid, Some("foo"), Some(1), Some(DEFAULT_BSO_TTL));
    db.put_bso(bso1).await?;
    let ts = db
        .get_collection_timestamp(params::GetCollectionTimestamp {
            user_id: uid.into(),
            collection: coll.to_string(),
        })
        .await?;
    assert_eq!(ts, db.timestamp());

    let bso = db.get_bso(gbso(uid, coll, bid)).await?.unwrap();
    assert_eq!(&bso.payload, "foo");
    assert_eq!(bso.sortindex, Some(1));

    let bso2 = pbso(uid, coll, bid, Some("bar"), Some(2), Some(DEFAULT_BSO_TTL));
    with_delta!(&db, 19, {
        db.put_bso(bso2).await?;
        let ts = db
            .get_collection_timestamp(params::GetCollectionTimestamp {
                user_id: uid.into(),
                collection: coll.to_string(),
            })
            .await?;
        assert_eq!(ts, db.timestamp());

        let bso = db.get_bso(gbso(uid, coll, bid)).await?.unwrap();
        assert_eq!(&bso.payload, "bar");
        assert_eq!(bso.sortindex, Some(2));
        Ok(())
    })
}

#[tokio::test]
async fn post_bsos() -> Result<()> {
    let pool = db_pool().await?;
    let db = test_db(pool.as_ref()).await?;

    let uid = *UID;
    let coll = "NewCollection";
    let result = db
        .post_bsos(params::PostBsos {
            user_id: hid(uid),
            collection: coll.to_owned(),
            bsos: vec![
                postbso("b0", Some("payload 0"), Some(10), None),
                postbso("b1", Some("payload 1"), Some(1_000_000_000), None),
                postbso("b2", Some("payload 2"), Some(100), None),
            ],
            failed: Default::default(),
        })
        .await?;

    assert!(result.success.contains(&"b0".to_owned()));
    assert!(result.success.contains(&"b2".to_owned()));
    // NOTE: b1 exceeds BSO_MAX_TTL but the database layer doesn't validate.
    // This is the extractor's responsibility
    //assert!(!result.success.contains(&"b1".to_owned()));

    let ts = db
        .get_collection_timestamp(params::GetCollectionTimestamp {
            user_id: uid.into(),
            collection: coll.to_string(),
        })
        .await?;
    // XXX: casts
    assert_eq!(result.modified, ts);

    let result2 = db
        .post_bsos(params::PostBsos {
            user_id: hid(uid),
            collection: coll.to_owned(),
            bsos: vec![
                postbso("b0", Some("updated 0"), Some(11), Some(100_000)),
                postbso("b2", Some("updated 2"), Some(22), Some(10000)),
            ],
            failed: Default::default(),
        })
        .await?;

    assert_eq!(result2.success.len(), 2);
    assert_eq!(result2.failed.len(), 0);
    assert!(result2.success.contains(&"b0".to_owned()));
    assert!(result2.success.contains(&"b2".to_owned()));

    let bso = db.get_bso(gbso(uid, coll, "b0")).await?.unwrap();
    assert_eq!(bso.sortindex, Some(11));
    assert_eq!(bso.payload, "updated 0");
    let bso = db.get_bso(gbso(uid, coll, "b2")).await?.unwrap();
    assert_eq!(bso.sortindex, Some(22));
    assert_eq!(bso.payload, "updated 2");

    let ts = db
        .get_collection_timestamp(params::GetCollectionTimestamp {
            user_id: uid.into(),
            collection: coll.to_string(),
        })
        .await?;
    assert_eq!(result2.modified, ts);
    Ok(())
}

#[tokio::test]
async fn get_bso() -> Result<()> {
    let pool = db_pool().await?;
    let db = test_db(pool.as_ref()).await?;

    let uid = *UID;
    let coll = "clients";
    let bid = "b0";
    let payload = "a";
    db.put_bso(pbso(uid, coll, bid, Some(payload), None, None))
        .await?;

    let bso = db.get_bso(gbso(uid, coll, bid)).await?.unwrap();
    assert_eq!(bso.id, bid);
    assert_eq!(bso.payload, payload);

    let result = db.get_bso(gbso(uid, coll, "nope")).await?;
    assert!(result.is_none());
    Ok(())
}

#[tokio::test]
async fn get_bsos() -> Result<()> {
    let pool = db_pool().await?;
    let db = test_db(pool.as_ref()).await?;

    let uid = 2;
    let coll = "clients";
    let sortindexes = vec![1, 3, 4, 2, 0];
    for (i, (revi, sortindex)) in sortindexes.iter().enumerate().rev().enumerate() {
        let bso = pbso(
            uid,
            coll,
            // XXX: to_string?
            &format!("b{}", revi.to_string()),
            Some("Hello"),
            Some(*sortindex),
            None,
        );
        with_delta!(&db, i as i64 * 10, { db.put_bso(bso).await })?;
    }

    let ids = db
        .get_bso_ids(gbsos(
            uid,
            coll,
            &[],
            MAX_TIMESTAMP,
            0,
            Sorting::Newest,
            10,
            &"0".to_owned(),
        ))
        .await?;
    assert_eq!(ids.items, vec!["b0", "b1", "b2", "b3", "b4"]);

    let bsos = db
        .get_bsos(gbsos(
            uid,
            coll,
            &["b0", "b2", "b4"],
            MAX_TIMESTAMP,
            0,
            Sorting::Newest,
            10,
            &"0".to_owned(),
        ))
        .await?;
    assert_eq!(bsos.items.len(), 3);
    assert_eq!(bsos.items[0].id, "b0");
    assert_eq!(bsos.items[1].id, "b2");
    assert_eq!(bsos.items[2].id, "b4");

    let bsos = db
        .get_bsos(gbsos(
            uid,
            coll,
            &[],
            MAX_TIMESTAMP,
            0,
            Sorting::Index,
            2,
            &"0".to_owned(),
        ))
        .await?;
    assert_eq!(bsos.items.len(), 2);
    assert_eq!(bsos.offset, Some("2".to_string()));
    assert_eq!(bsos.items[0].id, "b2");
    assert_eq!(bsos.items[1].id, "b1");
    Ok(())
}

#[tokio::test]
async fn get_bso_timestamp() -> Result<()> {
    let pool = db_pool().await?;
    let db = test_db(pool.as_ref()).await?;

    let uid = *UID;
    let coll = "clients";
    let bid = "b0";
    let bso = pbso(uid, coll, bid, Some("a"), None, None);
    db.put_bso(bso).await?;
    let ts = db
        .get_bso_timestamp(params::GetBsoTimestamp {
            user_id: uid.into(),
            collection: coll.to_string(),
            id: bid.to_string(),
        })
        .await?;
    assert_eq!(ts, db.timestamp());
    Ok(())
}

#[tokio::test]
async fn delete_bso() -> Result<()> {
    let pool = db_pool().await?;
    let db = test_db(pool.as_ref()).await?;

    let uid = *UID;
    let coll = "clients";
    let bid = "b0";
    db.put_bso(pbso(uid, coll, bid, Some("a"), None, None))
        .await?;
    db.delete_bso(dbso(uid, coll, bid)).await?;
    let bso = db.get_bso(gbso(uid, coll, bid)).await?;
    assert!(bso.is_none());
    Ok(())
}

#[tokio::test]
async fn delete_bsos() -> Result<()> {
    let pool = db_pool().await?;
    let db = test_db(pool.as_ref()).await?;

    let uid = *UID;
    let coll = "clients";
    let bids = (0..=2).map(|i| format!("b{}", i));
    for bid in bids.clone() {
        db.put_bso(pbso(
            uid,
            coll,
            &bid,
            Some("payload"),
            Some(10),
            Some(DEFAULT_BSO_TTL),
        ))
        .await?;
    }
    db.delete_bso(dbso(uid, coll, "b0")).await?;
    // deleting non existant bid errors
    assert!(db
        .delete_bso(dbso(uid, coll, "bxi0"))
        .await
        .unwrap_err()
        .is_bso_not_found());
    db.delete_bsos(dbsos(uid, coll, &["b1", "b2"])).await?;
    for bid in bids {
        let bso = db.get_bso(gbso(uid, coll, &bid)).await?;
        assert!(bso.is_none());
    }
    Ok(())
}

/*
#[tokio::test]
async fn usage_stats() -> Result<()> {
    let pool = db_pool().await?;
    let db = test_db(pool.as_ref()).await?;
    Ok(())
}

#[tokio::test]
async fn purge_expired() -> Result<()> {
    let pool = db_pool().await?;
    let db = test_db(pool.as_ref()).await?;
    Ok(())
}

#[tokio::test]
async fn optimize() -> Result<()> {
    let pool = db_pool().await?;
    let db = test_db(pool.as_ref()).await?;
    Ok(())
}
*/

#[tokio::test]
async fn delete_storage() -> Result<()> {
    let pool = db_pool().await?;
    let db = test_db(pool.as_ref()).await?;

    let uid = *UID;
    let bid = "test";
    let coll = "my_collection";
    let cid = db.create_collection(coll.to_owned()).await?;
    db.put_bso(pbso(uid, coll, bid, Some("test"), None, None))
        .await?;

    db.delete_storage(hid(uid)).await?;
    let result = db.get_bso(gbso(uid, coll, bid)).await?;
    assert!(result.is_none());

    // collection data sticks around
    let cid2 = db.get_collection_id("my_collection".to_owned()).await?;
    assert_eq!(cid2, cid);

    let collections = db.get_collection_counts(hid(uid)).await?;
    assert!(collections == HashMap::<String, i64>::new());

    Ok(())
}

#[tokio::test]
async fn collection_cache() -> Result<()> {
    let pool = db_pool().await?;
    let db = test_db(pool.as_ref()).await?;

    let uid = *UID;
    let coll = "test";
    let cid = db.create_collection(coll.to_owned()).await?;
    db.touch_collection(params::TouchCollection {
        user_id: hid(uid),
        collection_id: cid,
    })
    .await?;

    db.clear_coll_cache();
    let cols = db.get_collection_timestamps(hid(uid)).await?;
    assert!(cols.contains_key(coll));
    Ok(())
}

#[tokio::test]
async fn lock_for_read() -> Result<()> {
    let pool = db_pool().await?;
    let db = test_db(pool.as_ref()).await?;

    let uid = *UID;
    let coll = "clients";
    db.lock_for_read(params::LockCollection {
        user_id: hid(uid),
        collection: coll.to_owned(),
    })
    .await?;
    let result = db.get_collection_id("NewCollection".to_owned()).await;
    assert!(result.unwrap_err().is_collection_not_found());
    db.commit().await?;
    Ok(())
}

#[tokio::test]
async fn lock_for_write() -> Result<()> {
    let pool = db_pool().await?;
    let db = test_db(pool.as_ref()).await?;

    let uid = *UID;
    let coll = "clients";
    db.lock_for_write(params::LockCollection {
        user_id: hid(uid),
        collection: coll.to_owned(),
    })
    .await?;
    db.put_bso(pbso(uid, coll, "1", Some("foo"), None, None))
        .await?;
    db.commit().await?;
    Ok(())
}

#[tokio::test]
async fn heartbeat() -> Result<()> {
    let pool = db_pool().await?;
    let db = test_db(pool.as_ref()).await?;

    assert!(db.check().await?);
    Ok(())
}<|MERGE_RESOLUTION|>--- conflicted
+++ resolved
@@ -4,11 +4,7 @@
 use lazy_static::lazy_static;
 use rand::{distributions::Alphanumeric, thread_rng, Rng};
 
-<<<<<<< HEAD
-use super::support::{db, dbso, dbsos, gbso, gbsos, hid, pbso, postbso, Result};
-=======
 use super::support::{db_pool, dbso, dbsos, gbso, gbsos, hid, pbso, postbso, test_db, Result};
->>>>>>> a4fea8a7
 use crate::db::{mysql::models::DEFAULT_BSO_TTL, params, util::SyncTimestamp, Sorting};
 
 // distant future (year 2099) timestamp for tests
